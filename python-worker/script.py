import json
import os
from kafka import KafkaConsumer, KafkaProducer
from elasticsearch import Elasticsearch, NotFoundError

# Kafka settings
<<<<<<< HEAD
KAFKA_BROKER = "kafka.modapto.atc.gr:9092"
=======
KAFKA_BROKER = os.getenv("KAFKA_URL","kafka:9092")
ELASTIC_PASSWORD = os.getenv("ELASTIC_PASSWORD","###")

>>>>>>> 6b4babe4
TOPICS = [
    "modapto-module-creation",
    "modapto-module-deletion",
    "modapto-module-update",
    "smart-service-assigned",
    "smart-service-unassigned"
]
TARGET_TOPIC = "aegis-test"

# Elasticsearch settings
ES_HOST = os.getenv("ELASTICSEARCH_URL", "http://elasticsearch:9200")
ES_USERNAME = os.getenv("ELASTIC_USERNAME", "elastic")
ES_PASSWORD = os.getenv("ELASTIC_PASSWORD", "changeme")
ES_INDEX = "modapto-modules"

# Connect to Elasticsearch
es = Elasticsearch(
    ES_HOST,
<<<<<<< HEAD
    basic_auth=(ES_USERNAME, ES_PASSWORD),
=======
    basic_auth=("elastic", ELASTIC_PASSWORD),
>>>>>>> 6b4babe4
    headers={
        "Accept": "application/vnd.elasticsearch+json; compatible-with=8",
        "Content-Type": "application/vnd.elasticsearch+json; compatible-with=8"
    }
)

# Kafka consumer & producer
consumer = KafkaConsumer(
    *TOPICS,
    bootstrap_servers=KAFKA_BROKER,
    auto_offset_reset="earliest",
    value_deserializer=lambda m: json.loads(m.decode("utf-8")),
    enable_auto_commit=True,
    group_id="modapto-handler"
)

producer = KafkaProducer(
    bootstrap_servers=KAFKA_BROKER,
    value_serializer=lambda m: json.dumps(m).encode("utf-8")
)

print("Kafka Consumer running...")

def create_index_if_missing(index_name):
    if not es.indices.exists(index=index_name):
        print(f"Index '{index_name}' is not found. Creating index.. ")
        es.indices.create(index=index_name)
        print(f"Index '{index_name}' is created successfully.")


def update_smart_services(module_id, service_data, assign=True):
    try:
        doc = es.get(index=ES_INDEX, id=module_id)["_source"]
        services = doc.get("smartServices") or []

        if assign:
            if not any(s.get("serviceId") == service_data["serviceId"] for s in services):
                services.append(service_data)
        else:
            services = [s for s in services if s.get("serviceId") != service_data["serviceId"]]

        es.update(index=ES_INDEX, id=module_id, body={
            "doc": {
                "smartServices": services
            }
        })
        print(f"{' Assigned' if assign else ' Unassigned'} smart service in module '{module_id}'")
    except NotFoundError:
        print(f" Module ID '{module_id}' not found in index '{ES_INDEX}'")



for msg in consumer:
    topic = msg.topic
    event = msg.value
    print(f" Received message from topic: {topic}")
    print(f" Raw event: {json.dumps(event, indent=2)}")

    try:
        results = event.get("results", {})
        module_id = results.get("id")

        if topic == "modapto-module-creation":
            print(" Handling module creation...")
            create_index_if_missing(ES_INDEX)
            doc = {
                "name": results.get("name"),
                "id": module_id,
                "endpoint": results.get("endpoint"),
                "timestamp_elastic": msg.timestamp,
                "timestamp_dt": event.get("timestamp"),
                "smartServices": []
            }
            es.index(index=ES_INDEX, id=module_id, document=doc)
            print(f" Inserted document into '{ES_INDEX}': {module_id}")
            producer.send(TARGET_TOPIC, value=doc)

        elif topic == "modapto-module-update":
            print(" Handling module update...")
            if module_id:
                update_doc = {
                    "doc": {
                        "name": results.get("name"),
                        "endpoint": results.get("endpoint"),
                        "timestamp_dt": event.get("timestamp"),
                        "timestamp_elastic": msg.timestamp
                    },
                    "doc_as_upsert": True
                }
                es.update(index=ES_INDEX, id=module_id, body=update_doc)
                print(f" Updated document in '{ES_INDEX}': {module_id}")
            else:
                print(" No module_id found in update event.")

        elif topic == "modapto-module-deletion":
            print(" Handling module deletion...")
            if module_id:
                try:
                    es.delete(index=ES_INDEX, id=module_id)
                    print(f" Deleted document from '{ES_INDEX}': {module_id}")
                except NotFoundError:
                    print(f" Document with ID '{module_id}' not found in '{ES_INDEX}'")
            else:
                print(" No module_id found in deletion event.")
      
        elif topic in ["smart-service-assigned", "smart-service-unassigned"]:
                    module_id = event.get("module")
                    assign = topic == "smart-service-assigned"
                    service_data = {
                        "name": results.get("name"),
                        "catalogueId": results.get("serviceCatalogId"),
                        "serviceId": results.get("id"),
                        "url": results.get("endpoint")
                    }
                    update_smart_services(module_id, service_data, assign=assign)

    except Exception as e:
        print(f" Error handling message: {e}")<|MERGE_RESOLUTION|>--- conflicted
+++ resolved
@@ -4,13 +4,9 @@
 from elasticsearch import Elasticsearch, NotFoundError
 
 # Kafka settings
-<<<<<<< HEAD
-KAFKA_BROKER = "kafka.modapto.atc.gr:9092"
-=======
 KAFKA_BROKER = os.getenv("KAFKA_URL","kafka:9092")
 ELASTIC_PASSWORD = os.getenv("ELASTIC_PASSWORD","###")
 
->>>>>>> 6b4babe4
 TOPICS = [
     "modapto-module-creation",
     "modapto-module-deletion",
@@ -29,11 +25,7 @@
 # Connect to Elasticsearch
 es = Elasticsearch(
     ES_HOST,
-<<<<<<< HEAD
-    basic_auth=(ES_USERNAME, ES_PASSWORD),
-=======
     basic_auth=("elastic", ELASTIC_PASSWORD),
->>>>>>> 6b4babe4
     headers={
         "Accept": "application/vnd.elasticsearch+json; compatible-with=8",
         "Content-Type": "application/vnd.elasticsearch+json; compatible-with=8"
