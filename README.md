--- conflicted
+++ resolved
@@ -26,13 +26,10 @@
 ## tl;dr
 
 ```sh
-<<<<<<< HEAD
 docker-compose --profile=setup up setup
 ```
 
 ```sh
-=======
->>>>>>> 5856b9be
 docker-compose up
 ```
 ---
@@ -86,9 +83,5 @@
 browser and use the following (default) credentials to log in:
 
 * user: elastic
-<<<<<<< HEAD
 * password: -AwgIfDWbt_Mb+Z=_+Ck
-  
-=======
-* password: -AwgIfDWbt_Mb+Z=_+Ck
->>>>>>> 5856b9be
+  